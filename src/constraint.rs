--- conflicted
+++ resolved
@@ -339,18 +339,15 @@
                 Ok(ResolvedAction::Set((), resolved_call, children, rhs))
             }
             // Note mapped_var for delete is a dummy variable that does not mean anything
-<<<<<<< HEAD
-            GenericAction::Delete(
+            GenericAction::Change(
                 (),
+                change,
                 CorrespondingVar {
                     head,
                     to: _mapped_var,
                 },
                 children,
             ) => {
-=======
-            GenericAction::Change((), change, (head, _mapped_var), children) => {
->>>>>>> 77ffa1f7
                 let children: Vec<_> = children
                     .iter()
                     .map(|child| self.annotate_expr(child, typeinfo))
