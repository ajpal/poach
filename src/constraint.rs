use crate::{
    core::{
        Atom, CoreAction, CoreRule, GenericCoreActions, GenericCoreRule, HeadOrEq, Query,
        StringOrEq,
    },
    *,
};
use std::{cmp, rc::Rc};
// Use immutable hashmap for performance
// cloning assignments is common and O(1) with immutable hashmap
use im_rc::HashMap;
use std::{fmt::Debug, iter::once, mem::swap};

/// Represents constraints that are logically impossible to satisfy.
/// These are used to signal type errors during constraint solving.
#[derive(Clone, Debug)]
pub enum ImpossibleConstraint {
    ArityMismatch {
        atom: Atom<String>,
        // The expected arity for this atom
        expected: usize,
    },
    FunctionMismatch {
        expected_output: ArcSort,
        expected_input: Vec<ArcSort>,
        actual_output: ArcSort,
        actual_input: Vec<ArcSort>,
    },
}

<<<<<<< HEAD
/// A constraint that can be applied to variable assignments.
/// Constraints are used in type inference to represent relationships between variables and values.
pub trait Constraint<Var, Value>: dyn_clone::DynClone {
    /// Updates the assignment based on this constraint.
    /// Returns Ok(true) if the assignment was modified, Ok(false) if no changes were made,
    /// or Err if the constraint cannot be satisfied.
    ///
    /// `update` is allowed to modify the constraint itself, e.g. to convert a delayed constraint into an immediate one.
    /// The `key` function gets a string representation of the value for display.
=======
/// A constraint that can be applied to variable assignments during solving.
pub trait Constraint<Var, Value> {
    /// Updates the assignment based on this constraint.
    ///
    /// Returns `true` if the assignment was modified, `false` otherwise.
>>>>>>> 55425498
    fn update(
        &mut self,
        assignment: &mut Assignment<Var, Value>,
        key: fn(&Value) -> &str,
    ) -> Result<bool, ConstraintError<Var, Value>>;

<<<<<<< HEAD
    /// Returns a human-readable string representation of this constraint.
    fn pretty(&self) -> String;
}

dyn_clone::clone_trait_object!(<Var, Value> Constraint<Var, Value>);

/// Creates an equality constraint between two variables.
/// If one of the variable has a known value, the constraint propagates value to the other variable.
/// If both variables have known but different values, the constraint fails.
=======
    /// Returns a human-readable representation of this constraint.
    fn pretty(&self) -> String;
}

/// Creates an equality constraint between two variables.
>>>>>>> 55425498
pub fn eq<Var, Value>(x: Var, y: Var) -> Box<dyn Constraint<Var, Value>>
where
    Var: cmp::Eq + PartialEq + Hash + Clone + Debug + 'static,
    Value: Clone + Debug + 'static,
{
    Box::new(Eq(x, y))
}

<<<<<<< HEAD
/// Creates an assignment constraint that binds a variable to a specific value.
/// The constraint fails if the variable is already assigned to a different value.
=======
/// Creates an assignment constraint that binds a variable to a value.
>>>>>>> 55425498
pub fn assign<Var, Value>(x: Var, v: Value) -> Box<dyn Constraint<Var, Value>>
where
    Var: cmp::Eq + PartialEq + Hash + Clone + Debug + 'static,
    Value: Clone + Debug + 'static,
{
    Box::new(Assign(x, v))
}

<<<<<<< HEAD
/// Creates a conjunction constraint that requires all sub-constraints to be satisfied.
=======
/// Creates a conjunction constraint that requires all sub-constraints to hold.
>>>>>>> 55425498
pub fn and<Var, Value>(cs: Vec<Box<dyn Constraint<Var, Value>>>) -> Box<dyn Constraint<Var, Value>>
where
    Var: cmp::Eq + PartialEq + Hash + Clone + Debug + 'static,
    Value: Clone + Debug + 'static,
{
    Box::new(And(cs))
}

<<<<<<< HEAD
/// Creates an exclusive-or constraint that requires exactly one sub-constraint to be satisfied.
/// The constraint proceeds if exactly one sub-constraint can be satisfied and all others lead to failure.
/// The constraint fails if zero sub-constraints can be satisfied.
=======
/// Creates an exclusive-or constraint where exactly one sub-constraint must hold.
>>>>>>> 55425498
pub fn xor<Var, Value>(cs: Vec<Box<dyn Constraint<Var, Value>>>) -> Box<dyn Constraint<Var, Value>>
where
    Var: cmp::Eq + PartialEq + Hash + Clone + Debug + 'static,
    Value: Clone + Debug + 'static,
{
    Box::new(Xor(cs))
}

/// Creates a constraint that always fails with the given impossible constraint.
<<<<<<< HEAD
/// This is used to signal type errors during constraint solving.
=======
>>>>>>> 55425498
pub fn impossible<Var, Value>(constraint: ImpossibleConstraint) -> Box<dyn Constraint<Var, Value>>
where
    Var: cmp::Eq + PartialEq + Hash + Clone + Debug + 'static,
    Value: Clone + Debug + 'static,
{
    Box::new(Impossible { constraint })
}

/// Creates an implication constraint that activates when all watch variables are assigned.
/// The constraint function is called with the values of the watch variables to generate the actual constraint.
pub fn implies<Var, Value>(
    name: String,
    watch_vars: Vec<Var>,
    constraint: DelayedConstraintFn<Var, Value>,
) -> Box<dyn Constraint<Var, Value>>
where
    Var: cmp::Eq + PartialEq + Hash + Clone + Debug + 'static,
    Value: Clone + Debug + 'static,
{
    Box::new(Implies {
        name,
        watch_vars,
        constraint: DelayedConstraint::Delayed(constraint),
    })
}

pub type DelayedConstraintFn<Var, Value> = Rc<dyn Fn(&[&Value]) -> Box<dyn Constraint<Var, Value>>>;

#[derive(Clone)]
enum DelayedConstraint<Var, Value> {
    Delayed(DelayedConstraintFn<Var, Value>),
    Constraint(Box<dyn Constraint<Var, Value>>),
}

#[derive(Clone)]
struct Implies<Var, Value> {
    name: String,
    watch_vars: Vec<Var>,
    constraint: DelayedConstraint<Var, Value>,
}

impl<Var, Value> Constraint<Var, Value> for Implies<Var, Value>
where
    Var: cmp::Eq + PartialEq + Hash + Clone + Debug,
    Value: Clone + Debug,
{
    fn update(
        &mut self,
        assignment: &mut Assignment<Var, Value>,
        key: fn(&Value) -> &str,
    ) -> Result<bool, ConstraintError<Var, Value>> {
        let mut updated = false;
        // If the constraint is delayed, either make it immediate or return.
        if let DelayedConstraint::Delayed(delayed) = &self.constraint {
            let watch_vals: Option<Vec<&Value>> =
                self.watch_vars.iter().map(|v| assignment.get(v)).collect();
            let Some(watch_vals) = watch_vals else {
                return Ok(false);
            };
            let constraint = delayed(&watch_vals);
            self.constraint = DelayedConstraint::Constraint(constraint);
            updated = true;
        };

        // The constraint must be immediate now.
        let DelayedConstraint::Constraint(constraint) = &mut self.constraint else {
            unreachable!("update");
        };
        updated |= constraint.update(assignment, key)?;
        Ok(updated)
    }

    fn pretty(&self) -> String {
        let vars: String = self
            .watch_vars
            .iter()
            .map(|v| format!("{:?}", v))
            .collect::<Vec<_>>()
            .join(", ");
        format!("{} => {}({})", vars, self.name, vars)
    }
}

#[derive(Clone)]
struct Eq<Var>(Var, Var);

impl<Var, Value> Constraint<Var, Value> for Eq<Var>
where
    Var: cmp::Eq + PartialEq + Hash + Clone + Debug,
    Value: Clone + Debug,
{
    fn update(
        &mut self,
        assignment: &mut Assignment<Var, Value>,
        key: fn(&Value) -> &str,
    ) -> Result<bool, ConstraintError<Var, Value>> {
        match (assignment.0.get(&self.0), assignment.0.get(&self.1)) {
            (Some(value), None) => {
                assignment.insert(self.1.clone(), value.clone());
                Ok(true)
            }
            (None, Some(value)) => {
                assignment.insert(self.0.clone(), value.clone());
                Ok(true)
            }
            (Some(v1), Some(v2)) => {
                if key(v1) == key(v2) {
                    Ok(false)
                } else {
                    Err(ConstraintError::InconsistentConstraint(
                        self.0.clone(),
                        v1.clone(),
                        v2.clone(),
                    ))
                }
            }
            (None, None) => Ok(false),
        }
    }

    fn pretty(&self) -> String {
        format!("{:?} = {:?}", self.0, self.1)
    }
}

#[derive(Clone)]
struct Assign<Var, Value>(Var, Value);

impl<Var, Value> Constraint<Var, Value> for Assign<Var, Value>
where
    Var: cmp::Eq + PartialEq + Hash + Clone + Debug,
    Value: Clone + Debug,
{
    fn update(
        &mut self,
        assignment: &mut Assignment<Var, Value>,
        key: fn(&Value) -> &str,
    ) -> Result<bool, ConstraintError<Var, Value>> {
        match assignment.0.get(&self.0) {
            None => {
                assignment.insert(self.0.clone(), self.1.clone());
                Ok(true)
            }
            Some(value) => {
                if key(value) == key(&self.1) {
                    Ok(false)
                } else {
                    Err(ConstraintError::InconsistentConstraint(
                        self.0.clone(),
                        self.1.clone(),
                        value.clone(),
                    ))
                }
            }
        }
    }

    fn pretty(&self) -> String {
        format!("{:?} = {:?}", self.0, self.1)
    }
}

#[derive(Clone)]
struct And<Var, Value>(Vec<Box<dyn Constraint<Var, Value>>>);

impl<Var, Value> Constraint<Var, Value> for And<Var, Value>
where
    Var: cmp::Eq + PartialEq + Hash + Clone + Debug,
    Value: Clone + Debug,
{
    fn update(
        &mut self,
        assignment: &mut Assignment<Var, Value>,
        key: fn(&Value) -> &str,
    ) -> Result<bool, ConstraintError<Var, Value>> {
        let orig_assignment = assignment.clone();
        let mut updated = false;
        for c in self.0.iter_mut() {
            match c.update(assignment, key) {
                Ok(upd) => updated |= upd,
                Err(error) => {
                    // In the case of failure,
                    // we need to restore the assignment
                    *assignment = orig_assignment;
                    return Err(error);
                }
            }
        }
        Ok(updated)
    }

    fn pretty(&self) -> String {
        format!(
            "({})",
            self.0
                .iter()
                .map(|c| c.pretty())
                .collect::<Vec<_>>()
                .join(" /\\ ")
        )
    }
}

#[derive(Clone)]
struct Xor<Var, Value>(Vec<Box<dyn Constraint<Var, Value>>>);

impl<Var, Value> Constraint<Var, Value> for Xor<Var, Value>
where
    Var: cmp::Eq + PartialEq + Hash + Clone + Debug,
    Value: Clone + Debug,
{
    fn update(
        &mut self,
        assignment: &mut Assignment<Var, Value>,
        key: fn(&Value) -> &str,
    ) -> Result<bool, ConstraintError<Var, Value>> {
        let mut success_count = 0;
        let orig_assignment = assignment.clone();
        let orig_cs = self.0.clone();
        let mut result_assignment = assignment.clone();
        let mut assignment_updated = false;
        let mut errors = vec![];
        let mut result_constraint = None;

        let cs = std::mem::take(&mut self.0);
        for mut c in cs {
            let result = c.update(assignment, key);
            match result {
                Ok(updated) => {
                    success_count += 1;
                    if success_count > 1 {
                        break;
                    }

                    result_constraint = Some(c);
                    if updated {
                        swap(&mut result_assignment, assignment);
                    }
                    assignment_updated = updated;
                }
                Err(error) => errors.push(error),
            }
        }

        // Success roughly means "the constraint is compatible with the current assignment".
        //
        // If update is successful for only one sub constraint, then we have nailed down the only true constraint.
        // If update is successful for more than one constraint, then Xor succeeds with no updates.
        // If update fails for every constraint, then Xor fails
        match success_count.cmp(&1) {
            std::cmp::Ordering::Equal => {
                // Prune all other constraints. This is sound since the constraints are monotonic.
                self.0 = vec![result_constraint.unwrap()];
                *assignment = result_assignment;
                Ok(assignment_updated)
            }
            std::cmp::Ordering::Greater => {
                self.0 = orig_cs;
                *assignment = orig_assignment;
                Ok(false)
            }
            std::cmp::Ordering::Less => {
                self.0 = orig_cs;
                *assignment = orig_assignment;
                Err(ConstraintError::NoConstraintSatisfied(errors))
            }
        }
    }

    fn pretty(&self) -> String {
        format!(
            "({})",
            self.0
                .iter()
                .map(|c| c.pretty())
                .collect::<Vec<_>>()
                .join(" \\/ ")
        )
    }
}

#[derive(Clone)]
struct Impossible {
    constraint: ImpossibleConstraint,
}

impl<Var, Value> Constraint<Var, Value> for Impossible
where
    Var: cmp::Eq + PartialEq + Hash + Clone + Debug,
    Value: Clone + Debug,
{
    fn update(
        &mut self,
        _assignment: &mut Assignment<Var, Value>,
        _key: fn(&Value) -> &str,
    ) -> Result<bool, ConstraintError<Var, Value>> {
        Err(ConstraintError::ImpossibleCaseIdentified(
            self.constraint.clone(),
        ))
    }

    fn pretty(&self) -> String {
        format!("{:?}", self.constraint)
    }
}

/// Errors that can occur during constraint solving.
/// These represent various ways that constraint satisfaction can fail.
#[derive(Debug)]
pub enum ConstraintError<Var, Value> {
    /// A variable was assigned two different, incompatible values
    InconsistentConstraint(Var, Value, Value),
    /// A variable in the constraint range was not assigned any value
    UnconstrainedVar(Var),
    /// None of the alternative constraints in an XOR constraint could be satisfied
    NoConstraintSatisfied(Vec<ConstraintError<Var, Value>>),
    /// An impossible constraint was encountered during solving
    ImpossibleCaseIdentified(ImpossibleConstraint),
}

impl ConstraintError<AtomTerm, ArcSort> {
    /// Converts a [`ConstraintError`] produced by type checking into a type error.
    pub fn to_type_error(&self) -> TypeError {
        match &self {
            ConstraintError::InconsistentConstraint(x, v1, v2) => TypeError::Mismatch {
                expr: x.to_expr(),
                expected: v1.clone(),
                actual: v2.clone(),
            },
            ConstraintError::UnconstrainedVar(v) => TypeError::InferenceFailure(v.to_expr()),
            ConstraintError::NoConstraintSatisfied(constraints) => TypeError::AllAlternativeFailed(
                constraints.iter().map(|c| c.to_type_error()).collect(),
            ),
            ConstraintError::ImpossibleCaseIdentified(ImpossibleConstraint::ArityMismatch {
                atom,
                expected,
            }) => TypeError::Arity {
                expr: atom.to_expr(),
                expected: *expected - 1,
            },
            ConstraintError::ImpossibleCaseIdentified(ImpossibleConstraint::FunctionMismatch {
                expected_output,
                expected_input,
                actual_output,
                actual_input,
            }) => TypeError::FunctionTypeMismatch(
                expected_output.clone(),
                expected_input.clone(),
                actual_output.clone(),
                actual_input.clone(),
            ),
        }
    }
}

<<<<<<< HEAD
/// A constraint satisfaction problem consisting of constraints and a range of variables to solve for.
/// The problem is considered solved when *all* variables in the range are assigned.
=======
/// Represents a constraint-solving problem
>>>>>>> 55425498
pub struct Problem<Var, Value> {
    /// The list of constraints that must be satisfied
    pub constraints: Vec<Box<dyn Constraint<Var, Value>>>,
    /// The set of variables that must be assigned a value for the problem to be considered solved
    pub range: HashSet<Var>,
}

impl Debug for Problem<AtomTerm, ArcSort> {
    fn fmt(&self, f: &mut std::fmt::Formatter<'_>) -> std::fmt::Result {
        f.debug_struct("Problem")
            .field(
                "constraints",
                &self
                    .constraints
                    .iter()
                    .map(|c| c.pretty())
                    .collect::<Vec<_>>(),
            )
            .field("range", &self.range)
            .finish()
    }
}

impl<Var, Value> Default for Problem<Var, Value> {
    fn default() -> Self {
        Self {
            constraints: vec![],
            range: HashSet::default(),
        }
    }
}

/// A mapping from variables to their assigned values.
/// This is the result of constraint solving.
/// Uses an immutable HashMap for efficient cloning during constraint solving.
#[derive(Clone)]
pub struct Assignment<Var, Value>(pub HashMap<Var, Value>);

impl<Var, Value> Assignment<Var, Value>
where
    Var: Hash + cmp::Eq + PartialEq + Clone,
    Value: Clone,
{
    /// Insert into the assignment.
    pub fn insert(&mut self, var: Var, value: Value) -> Option<Value> {
        self.0.insert(var, value)
    }

    /// Get the value from the assignment.
    pub fn get(&self, var: &Var) -> Option<&Value> {
        self.0.get(var)
    }
}

impl Assignment<AtomTerm, ArcSort> {
    pub(crate) fn annotate_expr(
        &self,
        expr: &GenericExpr<CorrespondingVar<String, String>, String>,
        typeinfo: &TypeInfo,
    ) -> ResolvedExpr {
        match &expr {
            GenericExpr::Lit(span, literal) => ResolvedExpr::Lit(span.clone(), literal.clone()),
            GenericExpr::Var(span, var) => {
                let global_sort = typeinfo.get_global_sort(var);
                let ty = global_sort
                    // Span is ignored when looking up atom_terms
                    .or_else(|| self.get(&AtomTerm::Var(Span::Panic, var.clone())))
                    .expect("All variables should be assigned before annotation");
                ResolvedExpr::Var(
                    span.clone(),
                    ResolvedVar {
                        name: var.clone(),
                        sort: ty.clone(),
                        is_global_ref: global_sort.is_some(),
                    },
                )
            }
            GenericExpr::Call(
                span,
                CorrespondingVar {
                    head,
                    to: corresponding_var,
                },
                args,
            ) => {
                // get the resolved call using resolve_rule
                let args: Vec<_> = args
                    .iter()
                    .map(|arg| self.annotate_expr(arg, typeinfo))
                    .collect();
                let types: Vec<_> = args
                    .iter()
                    .map(|arg| arg.output_type())
                    .chain(once(
                        self.get(&AtomTerm::Var(span.clone(), corresponding_var.clone()))
                            .unwrap()
                            .clone(),
                    ))
                    .collect();
                let resolved_call = ResolvedCall::from_resolution(head, &types, typeinfo);
                GenericExpr::Call(span.clone(), resolved_call, args)
            }
        }
    }

    pub(crate) fn annotate_fact(
        &self,
        facts: &GenericFact<CorrespondingVar<String, String>, String>,
        typeinfo: &TypeInfo,
    ) -> ResolvedFact {
        match facts {
            GenericFact::Eq(span, e1, e2) => ResolvedFact::Eq(
                span.clone(),
                self.annotate_expr(e1, typeinfo),
                self.annotate_expr(e2, typeinfo),
            ),
            GenericFact::Fact(expr) => ResolvedFact::Fact(self.annotate_expr(expr, typeinfo)),
        }
    }

    pub(crate) fn annotate_facts(
        &self,
        mapped_facts: &[GenericFact<CorrespondingVar<String, String>, String>],
        typeinfo: &TypeInfo,
    ) -> Vec<ResolvedFact> {
        mapped_facts
            .iter()
            .map(|fact| self.annotate_fact(fact, typeinfo))
            .collect()
    }

    pub(crate) fn annotate_action(
        &self,
        action: &MappedAction,
        typeinfo: &TypeInfo,
    ) -> Result<ResolvedAction, TypeError> {
        match action {
            GenericAction::Let(span, var, expr) => {
                let ty = self
                    .get(&AtomTerm::Var(span.clone(), var.clone()))
                    .expect("All variables should be assigned before annotation");
                Ok(ResolvedAction::Let(
                    span.clone(),
                    ResolvedVar {
                        name: var.clone(),
                        sort: ty.clone(),
                        is_global_ref: false,
                    },
                    self.annotate_expr(expr, typeinfo),
                ))
            }
            // Note mapped_var for set is a dummy variable that does not mean anything
            GenericAction::Set(
                span,
                CorrespondingVar {
                    head,
                    to: _mapped_var,
                },
                children,
                rhs,
            ) => {
                let children: Vec<_> = children
                    .iter()
                    .map(|child| self.annotate_expr(child, typeinfo))
                    .collect();
                let rhs = self.annotate_expr(rhs, typeinfo);
                let types: Vec<_> = children
                    .iter()
                    .map(|child| child.output_type())
                    .chain(once(rhs.output_type()))
                    .collect();
                let resolved_call = ResolvedCall::from_resolution(head, &types, typeinfo);
                if !matches!(resolved_call, ResolvedCall::Func(_)) {
                    return Err(TypeError::UnboundFunction(head.clone(), span.clone()));
                }
                Ok(ResolvedAction::Set(
                    span.clone(),
                    resolved_call,
                    children,
                    rhs,
                ))
            }
            // Note mapped_var for delete is a dummy variable that does not mean anything
            GenericAction::Change(
                span,
                change,
                CorrespondingVar {
                    head,
                    to: _mapped_var,
                },
                children,
            ) => {
                let children: Vec<_> = children
                    .iter()
                    .map(|child| self.annotate_expr(child, typeinfo))
                    .collect();
                let types: Vec<_> = children.iter().map(|child| child.output_type()).collect();
                let resolved_call =
                    ResolvedCall::from_resolution_func_types(head, &types, typeinfo)
                        .ok_or_else(|| TypeError::UnboundFunction(head.clone(), span.clone()))?;
                Ok(ResolvedAction::Change(
                    span.clone(),
                    *change,
                    resolved_call,
                    children.clone(),
                ))
            }
            GenericAction::Union(span, lhs, rhs) => {
                let lhs = self.annotate_expr(lhs, typeinfo);
                let rhs = self.annotate_expr(rhs, typeinfo);

                let sort = lhs.output_type();
                assert_eq!(sort.name(), rhs.output_type().name());
                if !sort.is_eq_sort() {
                    return Err(TypeError::NonEqsortUnion(sort, span.clone()));
                }

                Ok(ResolvedAction::Union(span.clone(), lhs, rhs))
            }
            GenericAction::Panic(span, msg) => Ok(ResolvedAction::Panic(span.clone(), msg.clone())),
            GenericAction::Expr(span, expr) => Ok(ResolvedAction::Expr(
                span.clone(),
                self.annotate_expr(expr, typeinfo),
            )),
        }
    }

    pub(crate) fn annotate_actions(
        &self,
        mapped_actions: &GenericActions<CorrespondingVar<String, String>, String>,
        typeinfo: &TypeInfo,
    ) -> Result<ResolvedActions, TypeError> {
        let actions = mapped_actions
            .iter()
            .map(|action| self.annotate_action(action, typeinfo))
            .collect::<Result<_, _>>()?;

        Ok(ResolvedActions::new(actions))
    }
}

impl<Var, Value> Problem<Var, Value>
where
    Var: cmp::Eq + PartialEq + Hash + Clone + Debug + 'static,
    Value: Clone + Debug + 'static,
{
    pub(crate) fn solve(
        mut self,
        key: fn(&Value) -> &str,
    ) -> Result<Assignment<Var, Value>, ConstraintError<Var, Value>> {
        let mut assignment = Assignment(HashMap::default());
        let mut changed = true;
        while changed {
            changed = false;
            for constraint in self.constraints.iter_mut() {
                changed |= constraint.update(&mut assignment, key)?;
            }
        }

        for v in self.range.iter() {
            if !assignment.0.contains_key(v) {
                return Err(ConstraintError::UnconstrainedVar(v.clone()));
            }
        }
        Ok(assignment)
    }

    pub(crate) fn add_binding(&mut self, var: Var, clone: Value) {
        self.constraints.push(constraint::assign(var, clone));
    }
}

impl Problem<AtomTerm, ArcSort> {
    pub(crate) fn add_query(
        &mut self,
        query: &Query<StringOrEq, String>,
        typeinfo: &TypeInfo,
    ) -> Result<(), TypeError> {
        self.constraints.extend(query.get_constraints(typeinfo)?);
        self.range.extend(query.atom_terms());
        Ok(())
    }

    pub(crate) fn add_actions(
        &mut self,
        actions: &GenericCoreActions<String, String>,
        typeinfo: &TypeInfo,
        symbol_gen: &mut SymbolGen,
    ) -> Result<(), TypeError> {
        for action in actions.0.iter() {
            self.constraints
                .extend(action.get_constraints(typeinfo, symbol_gen)?);

            // bound vars are added to range
            match action {
                CoreAction::Let(span, var, _, _) => {
                    self.range.insert(AtomTerm::Var(span.clone(), var.clone()));
                }
                CoreAction::LetAtomTerm(span, v, _) => {
                    self.range.insert(AtomTerm::Var(span.clone(), v.clone()));
                }
                _ => (),
            }
        }
        Ok(())
    }

    pub(crate) fn add_rule(
        &mut self,
        rule: &CoreRule,
        typeinfo: &TypeInfo,
        symbol_gen: &mut SymbolGen,
    ) -> Result<(), TypeError> {
        let CoreRule {
            span: _,
            head,
            body,
        } = rule;
        self.add_query(body, typeinfo)?;
        self.add_actions(head, typeinfo, symbol_gen)?;
        Ok(())
    }

    pub(crate) fn assign_local_var_type(
        &mut self,
        var: &str,
        span: Span,
        sort: ArcSort,
    ) -> Result<(), TypeError> {
        self.add_binding(AtomTerm::Var(span.clone(), var.to_owned()), sort);
        self.range.insert(AtomTerm::Var(span, var.to_owned()));
        Ok(())
    }
}

impl CoreAction {
    pub(crate) fn get_constraints(
        &self,
        typeinfo: &TypeInfo,
        symbol_gen: &mut SymbolGen,
    ) -> Result<Vec<Box<dyn Constraint<AtomTerm, ArcSort>>>, TypeError> {
        match self {
            CoreAction::Let(span, symbol, f, args) => {
                let mut args = args.clone();
                args.push(AtomTerm::Var(span.clone(), symbol.clone()));

                Ok(get_literal_and_global_constraints(&args, typeinfo)
                    .chain(get_atom_application_constraints(f, &args, span, typeinfo)?)
                    .collect())
            }
            CoreAction::Set(span, head, args, rhs) => {
                let mut args = args.clone();
                args.push(rhs.clone());

                Ok(get_literal_and_global_constraints(&args, typeinfo)
                    .chain(get_atom_application_constraints(
                        head, &args, span, typeinfo,
                    )?)
                    .collect())
            }
            CoreAction::Change(span, _change, head, args) => {
                let mut args = args.clone();
                // Add a dummy last output argument
                let var = symbol_gen.fresh(head);
                args.push(AtomTerm::Var(span.clone(), var));

                Ok(get_literal_and_global_constraints(&args, typeinfo)
                    .chain(get_atom_application_constraints(
                        head, &args, span, typeinfo,
                    )?)
                    .collect())
            }
            CoreAction::Union(_ann, lhs, rhs) => Ok(get_literal_and_global_constraints(
                &[lhs.clone(), rhs.clone()],
                typeinfo,
            )
            .chain(once(constraint::eq(lhs.clone(), rhs.clone())))
            .collect()),
            CoreAction::Panic(_ann, _) => Ok(vec![]),
            CoreAction::LetAtomTerm(span, v, at) => {
                Ok(get_literal_and_global_constraints(&[at.clone()], typeinfo)
                    .chain(once(constraint::eq(
                        AtomTerm::Var(span.clone(), v.clone()),
                        at.clone(),
                    )))
                    .collect())
            }
        }
    }
}

impl Atom<StringOrEq> {
    pub(crate) fn get_constraints(
        &self,
        type_info: &TypeInfo,
    ) -> Result<Vec<Box<dyn Constraint<AtomTerm, ArcSort>>>, TypeError> {
        let literal_constraints = get_literal_and_global_constraints(&self.args, type_info);
        match &self.head {
            StringOrEq::Eq => {
                assert_eq!(self.args.len(), 2);
                let constraints = literal_constraints
                    .chain(once(constraint::eq(
                        self.args[0].clone(),
                        self.args[1].clone(),
                    )))
                    .collect();
                Ok(constraints)
            }
            StringOrEq::Head(head) => Ok(literal_constraints
                .chain(get_atom_application_constraints(
                    head, &self.args, &self.span, type_info,
                )?)
                .collect()),
        }
    }
}

fn get_atom_application_constraints(
    head: &str,
    args: &[AtomTerm],
    span: &Span,
    type_info: &TypeInfo,
) -> Result<Vec<Box<dyn Constraint<AtomTerm, ArcSort>>>, TypeError> {
    // An atom can have potentially different semantics due to polymorphism
    // e.g. (set-empty) can mean any empty set with some element type.
    // To handle this, we collect each possible instantiations of an atom
    // (where each instantiation is a vec of constraints, thus vec of vec)
    // into `xor_constraints`.
    // `constraint::xor` means one and only one of the instantiation can hold.
    let mut xor_constraints: Vec<Vec<Box<dyn Constraint<AtomTerm, ArcSort>>>> = vec![];

    // function atom constraints
    if let Some(typ) = type_info.get_func_type(head) {
        let mut constraints = vec![];
        // arity mismatch
        if typ.input.len() + 1 != args.len() {
            constraints.push(constraint::impossible(
                ImpossibleConstraint::ArityMismatch {
                    atom: Atom {
                        span: span.clone(),
                        head: head.to_owned(),
                        args: args.to_vec(),
                    },
                    expected: typ.input.len() + 1,
                },
            ));
        } else {
            for (arg_typ, arg) in typ
                .input
                .iter()
                .cloned()
                .chain(once(typ.output.clone()))
                .zip(args.iter().cloned())
            {
                constraints.push(constraint::assign(arg, arg_typ));
            }
        }
        xor_constraints.push(constraints);
    }

    // primitive atom constraints
    if let Some(primitives) = type_info.get_prims(head) {
        for p in primitives {
            let constraints = p.0.get_type_constraints(span).get(args, type_info);
            xor_constraints.push(constraints);
        }
    }

    // do literal and global variable constraints first
    // as they are the most "informative"
    match xor_constraints.len() {
        0 => Err(TypeError::UnboundFunction(head.to_owned(), span.clone())),
        1 => Ok(xor_constraints.pop().unwrap()),
        _ => Ok(vec![constraint::xor(
            xor_constraints.into_iter().map(constraint::and).collect(),
        )]),
    }
}

fn get_literal_and_global_constraints<'a>(
    args: &'a [AtomTerm],
    type_info: &'a TypeInfo,
) -> impl Iterator<Item = Box<dyn Constraint<AtomTerm, ArcSort>>> + 'a {
    args.iter().filter_map(|arg| {
        match arg {
            AtomTerm::Var(_, _) => None,
            // Literal to type constraint
            AtomTerm::Literal(_, lit) => {
                let typ = crate::sort::literal_sort(lit);
                Some(constraint::assign(arg.clone(), typ) as Box<dyn Constraint<AtomTerm, ArcSort>>)
            }
            AtomTerm::Global(_, v) => {
                if let Some(typ) = type_info.get_global_sort(v) {
                    Some(constraint::assign(arg.clone(), typ.clone()))
                } else {
                    panic!("All global variables should be bound before type checking")
                }
            }
        }
    })
}

/// A trait for generating type constraints from atom applications.
/// This is used to create constraints that ensure proper typing of function/primitive applications.
pub trait TypeConstraint {
    /// Generates constraints for the given arguments based on this type constraint.
    /// The constraints ensure that the arguments have compatible types.
    fn get(
        &self,
        arguments: &[AtomTerm],
        typeinfo: &TypeInfo,
    ) -> Vec<Box<dyn Constraint<AtomTerm, ArcSort>>>;
}

/// A type constraint that assigns specific sorts to each argument position.
/// Constructs a set of `Assign` constraints that fully constrain the type of arguments.
pub struct SimpleTypeConstraint {
    name: String,
    sorts: Vec<ArcSort>,
    span: Span,
}

impl SimpleTypeConstraint {
    /// Constructs a `SimpleTypeConstraint`
    pub fn new(name: &str, sorts: Vec<ArcSort>, span: Span) -> SimpleTypeConstraint {
        let name = name.to_owned();
        SimpleTypeConstraint { name, sorts, span }
    }

    /// Converts self to a boxed type constraint.
    pub fn into_box(self) -> Box<dyn TypeConstraint> {
        Box::new(self)
    }
}

impl TypeConstraint for SimpleTypeConstraint {
    fn get(
        &self,
        arguments: &[AtomTerm],
        _typeinfo: &TypeInfo,
    ) -> Vec<Box<dyn Constraint<AtomTerm, ArcSort>>> {
        if arguments.len() != self.sorts.len() {
            vec![constraint::impossible(
                ImpossibleConstraint::ArityMismatch {
                    atom: Atom {
                        span: self.span.clone(),
                        head: self.name.clone(),
                        args: arguments.to_vec(),
                    },
                    expected: self.sorts.len(),
                },
            )]
        } else {
            arguments
                .iter()
                .cloned()
                .zip(self.sorts.iter().cloned())
                .map(|(arg, sort)| constraint::assign(arg, sort))
                .collect()
        }
    }
}

<<<<<<< HEAD
/// A type constraint that requires all or some arguments to have the same type.
///
/// See the `with_all_arguments_sort`, `with_exact_length`, and `with_output_sort` methods
/// for configuring the constraint.
=======
/// This constraint requires all types to be equivalent to each other.
>>>>>>> 55425498
pub struct AllEqualTypeConstraint {
    name: String,
    sort: Option<ArcSort>,
    exact_length: Option<usize>,
    output: Option<ArcSort>,
    span: Span,
}

impl AllEqualTypeConstraint {
    /// Creates the `AllEqualTypeConstraint`.
    pub fn new(name: &str, span: Span) -> AllEqualTypeConstraint {
        AllEqualTypeConstraint {
            name: name.to_owned(),
            sort: None,
            exact_length: None,
            output: None,
            span,
        }
    }

    /// Converts self into a boxed type constraint.
    pub fn into_box(self) -> Box<dyn TypeConstraint> {
        Box::new(self)
    }

    /// Requires all arguments to have the given sort.
    /// If `with_output_sort` is not specified, this requirement
    /// also applies to the output argument.
    pub fn with_all_arguments_sort(mut self, sort: ArcSort) -> Self {
        self.sort = Some(sort);
        self
    }

    /// Requires the length of arguments to be `exact_length`.
    /// Note this includes both input arguments and output argument.
    pub fn with_exact_length(mut self, exact_length: usize) -> Self {
        self.exact_length = Some(exact_length);
        self
    }

    /// Requires the output argument to have the given sort.
    pub fn with_output_sort(mut self, output_sort: ArcSort) -> Self {
        self.output = Some(output_sort);
        self
    }
}

impl TypeConstraint for AllEqualTypeConstraint {
    fn get(
        &self,
        mut arguments: &[AtomTerm],
        _typeinfo: &TypeInfo,
    ) -> Vec<Box<dyn Constraint<AtomTerm, ArcSort>>> {
        if arguments.is_empty() {
            panic!("all arguments should have length > 0")
        }

        match self.exact_length {
            Some(exact_length) if exact_length != arguments.len() => {
                return vec![constraint::impossible(
                    ImpossibleConstraint::ArityMismatch {
                        atom: Atom {
                            span: self.span.clone(),
                            head: self.name.clone(),
                            args: arguments.to_vec(),
                        },
                        expected: exact_length,
                    },
                )]
            }
            _ => (),
        }

        let mut constraints = vec![];
        if let Some(output) = self.output.clone() {
            let (out, inputs) = arguments.split_last().unwrap();
            constraints.push(constraint::assign(out.clone(), output));
            arguments = inputs;
        }

        if let Some(sort) = self.sort.clone() {
            constraints.extend(
                arguments
                    .iter()
                    .cloned()
                    .map(|arg| constraint::assign(arg, sort.clone())),
            )
        } else if let Some((first, rest)) = arguments.split_first() {
            constraints.extend(
                rest.iter()
                    .cloned()
                    .map(|arg| constraint::eq(arg, first.clone())),
            );
        }
        constraints
    }
}

/// Checks that all variables in a rule's body are properly grounded.
/// A variable is grounded if it appears in a function call or is equal to a grounded variable.
/// This pass happens after type resolution and lowering to core rules, but before canonicalization.
pub(crate) fn grounded_check(
    rule: &GenericCoreRule<HeadOrEq<ResolvedCall>, ResolvedCall, ResolvedVar>,
) -> Result<(), TypeError> {
    use crate::core::ResolvedAtomTerm;
    let body = &rule.body;

    let range = rule
        .body
        .get_vars()
        .into_iter()
        .map(|v| ResolvedAtomTerm::Var(rule.span.clone(), v))
        .collect();
    let mut problem: Problem<ResolvedAtomTerm, ()> = Problem {
        constraints: vec![],
        range,
    };

    for atom in body.atoms.iter() {
        let mut add_global_and_literal = false;
        match &atom.head {
            HeadOrEq::Head(ResolvedCall::Func(_)) => {
                for arg in atom.args.iter() {
                    problem.constraints.push(assign(arg.clone(), ()));
                }
            }
            HeadOrEq::Head(ResolvedCall::Primitive(_)) => {
                let (out, inp) = atom.args.split_last().unwrap();
                let out = out.clone();
                problem.constraints.push(implies(
                    format!("grounded_{:?}", out),
                    inp.to_vec(),
                    Rc::new(move |_| assign(out.clone(), ())),
                ));
                add_global_and_literal = true;
            }
            HeadOrEq::Eq => {
                assert_eq!(atom.args.len(), 2);
                problem
                    .constraints
                    .push(eq(atom.args[0].clone(), atom.args[1].clone()));
                add_global_and_literal = true;
            }
        }
        if add_global_and_literal {
            for arg in atom.args.iter() {
                match arg {
                    ResolvedAtomTerm::Global(..) | ResolvedAtomTerm::Literal(..) => {
                        problem.constraints.push(assign(arg.clone(), ()));
                    }
                    ResolvedAtomTerm::Var(..) => {}
                }
            }
        }
    }

    let _assignment = problem.solve(|_| "grounded").map_err(|err| match err {
        ConstraintError::UnconstrainedVar(ResolvedAtomTerm::Var(span, v)) => {
            TypeError::Ungrounded(v.to_string(), span)
        }
        _ => panic!(
            "unexpected constraint error in groundedness check {:?}",
            err
        ),
    })?;

    Ok(())
}<|MERGE_RESOLUTION|>--- conflicted
+++ resolved
@@ -28,7 +28,6 @@
     },
 }
 
-<<<<<<< HEAD
 /// A constraint that can be applied to variable assignments.
 /// Constraints are used in type inference to represent relationships between variables and values.
 pub trait Constraint<Var, Value>: dyn_clone::DynClone {
@@ -38,20 +37,12 @@
     ///
     /// `update` is allowed to modify the constraint itself, e.g. to convert a delayed constraint into an immediate one.
     /// The `key` function gets a string representation of the value for display.
-=======
-/// A constraint that can be applied to variable assignments during solving.
-pub trait Constraint<Var, Value> {
-    /// Updates the assignment based on this constraint.
-    ///
-    /// Returns `true` if the assignment was modified, `false` otherwise.
->>>>>>> 55425498
     fn update(
         &mut self,
         assignment: &mut Assignment<Var, Value>,
         key: fn(&Value) -> &str,
     ) -> Result<bool, ConstraintError<Var, Value>>;
 
-<<<<<<< HEAD
     /// Returns a human-readable string representation of this constraint.
     fn pretty(&self) -> String;
 }
@@ -61,13 +52,6 @@
 /// Creates an equality constraint between two variables.
 /// If one of the variable has a known value, the constraint propagates value to the other variable.
 /// If both variables have known but different values, the constraint fails.
-=======
-    /// Returns a human-readable representation of this constraint.
-    fn pretty(&self) -> String;
-}
-
-/// Creates an equality constraint between two variables.
->>>>>>> 55425498
 pub fn eq<Var, Value>(x: Var, y: Var) -> Box<dyn Constraint<Var, Value>>
 where
     Var: cmp::Eq + PartialEq + Hash + Clone + Debug + 'static,
@@ -76,12 +60,8 @@
     Box::new(Eq(x, y))
 }
 
-<<<<<<< HEAD
 /// Creates an assignment constraint that binds a variable to a specific value.
 /// The constraint fails if the variable is already assigned to a different value.
-=======
-/// Creates an assignment constraint that binds a variable to a value.
->>>>>>> 55425498
 pub fn assign<Var, Value>(x: Var, v: Value) -> Box<dyn Constraint<Var, Value>>
 where
     Var: cmp::Eq + PartialEq + Hash + Clone + Debug + 'static,
@@ -90,11 +70,7 @@
     Box::new(Assign(x, v))
 }
 
-<<<<<<< HEAD
 /// Creates a conjunction constraint that requires all sub-constraints to be satisfied.
-=======
-/// Creates a conjunction constraint that requires all sub-constraints to hold.
->>>>>>> 55425498
 pub fn and<Var, Value>(cs: Vec<Box<dyn Constraint<Var, Value>>>) -> Box<dyn Constraint<Var, Value>>
 where
     Var: cmp::Eq + PartialEq + Hash + Clone + Debug + 'static,
@@ -103,13 +79,9 @@
     Box::new(And(cs))
 }
 
-<<<<<<< HEAD
 /// Creates an exclusive-or constraint that requires exactly one sub-constraint to be satisfied.
 /// The constraint proceeds if exactly one sub-constraint can be satisfied and all others lead to failure.
 /// The constraint fails if zero sub-constraints can be satisfied.
-=======
-/// Creates an exclusive-or constraint where exactly one sub-constraint must hold.
->>>>>>> 55425498
 pub fn xor<Var, Value>(cs: Vec<Box<dyn Constraint<Var, Value>>>) -> Box<dyn Constraint<Var, Value>>
 where
     Var: cmp::Eq + PartialEq + Hash + Clone + Debug + 'static,
@@ -119,10 +91,7 @@
 }
 
 /// Creates a constraint that always fails with the given impossible constraint.
-<<<<<<< HEAD
 /// This is used to signal type errors during constraint solving.
-=======
->>>>>>> 55425498
 pub fn impossible<Var, Value>(constraint: ImpossibleConstraint) -> Box<dyn Constraint<Var, Value>>
 where
     Var: cmp::Eq + PartialEq + Hash + Clone + Debug + 'static,
@@ -478,12 +447,8 @@
     }
 }
 
-<<<<<<< HEAD
 /// A constraint satisfaction problem consisting of constraints and a range of variables to solve for.
 /// The problem is considered solved when *all* variables in the range are assigned.
-=======
-/// Represents a constraint-solving problem
->>>>>>> 55425498
 pub struct Problem<Var, Value> {
     /// The list of constraints that must be satisfied
     pub constraints: Vec<Box<dyn Constraint<Var, Value>>>,
@@ -1047,14 +1012,10 @@
     }
 }
 
-<<<<<<< HEAD
 /// A type constraint that requires all or some arguments to have the same type.
 ///
 /// See the `with_all_arguments_sort`, `with_exact_length`, and `with_output_sort` methods
 /// for configuring the constraint.
-=======
-/// This constraint requires all types to be equivalent to each other.
->>>>>>> 55425498
 pub struct AllEqualTypeConstraint {
     name: String,
     sort: Option<ArcSort>,
