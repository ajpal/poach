//! This file implements the core IR of the language, which is called CoreRule.
//! CoreRule uses a conjunctive query-like IR for the body (queries) and a
//! SSA-like IR for the head (actions) based on the previous CoreAction form.
//! Every construct has two forms: a standard (unresolved) form and a resolved form,
//! which differs in whether the head is a symbol or a resolved call.
//! Currently, CoreRule has several usages:
//!   Typechecking is done over CoreRule format
//!   Canonicalization is done over CoreRule format
//!   ActionCompilers further compiles core actions to programs in a small VM
//!   GJ compiler further compiler core queries to gj's CompiledQueries
//!
//! Most compiler-time optimizations are expected to be done over CoreRule format.
use std::ops::AddAssign;

use crate::HashMap;
use crate::{typechecking::FuncType, *};
use typechecking::TypeError;

#[derive(Debug, Clone, PartialEq, Eq)]
pub(crate) enum HeadOrEq<Head> {
    Symbol(Head),
    Eq,
}

pub(crate) type SymbolOrEq = HeadOrEq<Symbol>;

impl From<Symbol> for SymbolOrEq {
    fn from(value: Symbol) -> Self {
        SymbolOrEq::Symbol(value)
    }
}

impl<Head> HeadOrEq<Head> {
    pub fn is_eq(&self) -> bool {
        matches!(self, HeadOrEq::Eq)
    }
}

#[derive(Debug, Clone)]
pub(crate) struct SpecializedPrimitive {
    pub(crate) primitive: Primitive,
    pub(crate) input: Vec<ArcSort>,
    pub(crate) output: ArcSort,
}

#[derive(Debug, Clone)]
pub(crate) enum ResolvedCall {
    Func(FuncType),
    Primitive(SpecializedPrimitive),
}

impl SymbolLike for ResolvedCall {
    fn to_symbol(&self) -> Symbol {
        match self {
            ResolvedCall::Func(f) => f.name,
            ResolvedCall::Primitive(prim) => prim.primitive.0.name(),
        }
    }
}

impl ResolvedCall {
    pub fn output(&self) -> &ArcSort {
        match self {
            ResolvedCall::Func(func) => &func.output,
            ResolvedCall::Primitive(prim) => &prim.output,
        }
    }

    // Different from `from_resolution`, this function only considers function types and not primitives.
    // As a result, it only requires input argument types, so types.len() == func.input.len(),
    // while for `from_resolution`, types.len() == func.input.len() + 1 to account for the output type
    pub fn from_resolution_func_types(
        head: &Symbol,
        types: &[ArcSort],
        typeinfo: &TypeInfo,
    ) -> Option<ResolvedCall> {
        if let Some(ty) = typeinfo.func_types.get(head) {
            // As long as input types match, a result is returned.
            let expected = ty.input.iter().map(|s| s.name());
            let actual = types.iter().map(|s| s.name());
            if expected.eq(actual) {
                return Some(ResolvedCall::Func(ty.clone()));
            }
        }
        None
    }

    pub fn from_resolution(head: &Symbol, types: &[ArcSort], typeinfo: &TypeInfo) -> ResolvedCall {
        let mut resolved_call = Vec::with_capacity(1);
        if let Some(ty) = typeinfo.func_types.get(head) {
            let expected = ty.input.iter().chain(once(&ty.output)).map(|s| s.name());
            let actual = types.iter().map(|s| s.name());
            if expected.eq(actual) {
                resolved_call.push(ResolvedCall::Func(ty.clone()));
            }
        }

        if let Some(primitives) = typeinfo.primitives.get(head) {
            for primitive in primitives {
                if primitive.accept(types) {
                    let (out, inp) = types.split_last().unwrap();
                    resolved_call.push(ResolvedCall::Primitive(SpecializedPrimitive {
                        primitive: primitive.clone(),
                        input: inp.to_vec(),
                        output: out.clone(),
                    }));
                }
            }
        }

        assert!(resolved_call.len() == 1);
        resolved_call.pop().unwrap()
    }
}

impl Display for ResolvedCall {
    fn fmt(&self, f: &mut Formatter<'_>) -> std::fmt::Result {
        match self {
            ResolvedCall::Func(func) => write!(f, "{}", func.name),
            ResolvedCall::Primitive(prim) => write!(f, "{}", prim.primitive.0.name()),
        }
    }
}

impl ToSexp for ResolvedCall {
    fn to_sexp(&self) -> Sexp {
        Sexp::Symbol(self.to_string())
    }
}

#[derive(Debug, Clone, PartialEq, Eq, Hash)]
pub enum GenericAtomTerm<Leaf> {
    Var(Leaf),
    Literal(Literal),
    Global(Leaf),
}

pub type AtomTerm = GenericAtomTerm<Symbol>;
pub type ResolvedAtomTerm = GenericAtomTerm<ResolvedVar>;

impl AtomTerm {
    pub fn to_expr(&self) -> Expr {
        match self {
            AtomTerm::Var(v) => Expr::Var((), *v),
            AtomTerm::Literal(l) => Expr::Lit((), l.clone()),
            AtomTerm::Global(v) => Expr::Var((), *v),
        }
    }
}

impl ResolvedAtomTerm {
    pub fn output(&self, typeinfo: &TypeInfo) -> ArcSort {
        match self {
            ResolvedAtomTerm::Var(v) => v.sort.clone(),
            ResolvedAtomTerm::Literal(l) => typeinfo.infer_literal(l),
            ResolvedAtomTerm::Global(v) => v.sort.clone(),
        }
    }
}

impl std::fmt::Display for AtomTerm {
    fn fmt(&self, f: &mut std::fmt::Formatter<'_>) -> std::fmt::Result {
        match self {
            AtomTerm::Var(v) => write!(f, "{v}"),
            AtomTerm::Literal(lit) => write!(f, "{lit}"),
            AtomTerm::Global(g) => write!(f, "{g}"),
        }
    }
}

#[derive(Debug, Clone, PartialEq, Eq, Hash)]
pub struct GenericAtom<Head, Leaf> {
    pub head: Head,
    pub args: Vec<GenericAtomTerm<Leaf>>,
}

pub type Atom<T> = GenericAtom<T, Symbol>;

impl<T: std::fmt::Display> std::fmt::Display for Atom<T> {
    fn fmt(&self, f: &mut std::fmt::Formatter<'_>) -> std::fmt::Result {
        write!(f, "({} {}) ", self.head, ListDisplay(&self.args, " "))
    }
}

impl<Head, Leaf> GenericAtom<Head, Leaf>
where
    Leaf: Clone + Eq + Hash,
    Head: Clone,
{
    pub fn vars(&self) -> impl Iterator<Item = Leaf> + '_ {
        self.args.iter().filter_map(|t| match t {
            GenericAtomTerm::Var(v) => Some(v.clone()),
            GenericAtomTerm::Literal(_) => None,
            GenericAtomTerm::Global(_) => None,
        })
    }

    fn subst(&mut self, subst: &HashMap<Leaf, GenericAtomTerm<Leaf>>) {
        for arg in self.args.iter_mut() {
            match arg {
                GenericAtomTerm::Var(v) => {
                    if let Some(at) = subst.get(v) {
                        *arg = at.clone();
                    }
                }
                GenericAtomTerm::Literal(_) => (),
                GenericAtomTerm::Global(_) => (),
            }
        }
    }
}
impl Atom<Symbol> {
    pub(crate) fn to_expr(&self) -> Expr {
        let n = self.args.len();
        Expr::Call(
            (),
            self.head,
            self.args[0..n - 1]
                .iter()
                .map(|arg| arg.to_expr())
                .collect(),
        )
    }
}

#[derive(Debug, Clone)]
pub struct Query<Head, Leaf> {
    pub atoms: Vec<GenericAtom<Head, Leaf>>,
}

impl<Head, Leaf> Default for Query<Head, Leaf> {
    fn default() -> Self {
        Self {
            atoms: Default::default(),
        }
    }
}

impl Query<SymbolOrEq, Symbol> {
    pub fn get_constraints(
        &self,
        type_info: &TypeInfo,
    ) -> Result<Vec<Constraint<AtomTerm, ArcSort>>, TypeError> {
        let mut constraints = vec![];
        for atom in self.atoms.iter() {
            constraints.extend(atom.get_constraints(type_info)?.into_iter());
        }
        Ok(constraints)
    }

    pub(crate) fn atom_terms(&self) -> HashSet<AtomTerm> {
        self.atoms
            .iter()
            .flat_map(|atom| atom.args.iter().cloned())
            .collect()
    }
}

impl<Head, Leaf> Query<Head, Leaf>
where
    Leaf: Eq + Clone + Hash,
    Head: Clone,
{
    pub(crate) fn get_vars(&self) -> IndexSet<Leaf> {
        self.atoms
            .iter()
            .flat_map(|atom| atom.vars())
            .collect::<IndexSet<_>>()
    }
}

impl<Head, Leaf> AddAssign for Query<Head, Leaf> {
    fn add_assign(&mut self, rhs: Self) {
        self.atoms.extend(rhs.atoms);
    }
}

impl std::fmt::Display for Query<Symbol, Symbol> {
    fn fmt(&self, f: &mut std::fmt::Formatter<'_>) -> std::fmt::Result {
        for atom in &self.atoms {
            writeln!(f, "{atom}")?;
        }
        Ok(())
    }
}

impl std::fmt::Display for Query<ResolvedCall, Symbol> {
    fn fmt(&self, f: &mut std::fmt::Formatter<'_>) -> std::fmt::Result {
        for atom in self.funcs() {
            writeln!(f, "{atom}")?;
        }
        let filters: Vec<_> = self.filters().collect();
        if !filters.is_empty() {
            writeln!(f, "where ")?;
            for filter in &filters {
                writeln!(
                    f,
                    "({} {})",
                    filter.head.name(),
                    ListDisplay(&filter.args, " ")
                )?;
            }
        }
        Ok(())
    }
}

impl<Leaf: Clone> Query<ResolvedCall, Leaf> {
    pub fn filters(&self) -> impl Iterator<Item = GenericAtom<Primitive, Leaf>> + '_ {
        self.atoms.iter().filter_map(|atom| match &atom.head {
            ResolvedCall::Func(_) => None,
            ResolvedCall::Primitive(head) => Some(GenericAtom {
                head: head.primitive.clone(),
                args: atom.args.clone(),
            }),
        })
    }

    pub fn funcs(&self) -> impl Iterator<Item = GenericAtom<Symbol, Leaf>> + '_ {
        self.atoms.iter().filter_map(|atom| match &atom.head {
            ResolvedCall::Func(head) => Some(GenericAtom {
                head: head.name,
                args: atom.args.clone(),
            }),
            ResolvedCall::Primitive(_) => None,
        })
    }
}

#[derive(Clone, Debug, PartialEq, Eq, Hash)]
pub enum GenericCoreAction<Head, Leaf> {
    Let(Leaf, Head, Vec<GenericAtomTerm<Leaf>>),
    LetAtomTerm(Leaf, GenericAtomTerm<Leaf>),
    Extract(GenericAtomTerm<Leaf>, GenericAtomTerm<Leaf>),
    Set(Head, Vec<GenericAtomTerm<Leaf>>, GenericAtomTerm<Leaf>),
    Change(Change, Head, Vec<GenericAtomTerm<Leaf>>),
    Union(GenericAtomTerm<Leaf>, GenericAtomTerm<Leaf>),
    Panic(String),
}

pub type CoreAction = GenericCoreAction<Symbol, Symbol>;

#[derive(Clone, Debug, PartialEq, Eq, Hash)]
pub struct GenericCoreActions<Head, Leaf>(pub(crate) Vec<GenericCoreAction<Head, Leaf>>);
pub(crate) type ResolvedCoreActions = GenericCoreActions<ResolvedCall, ResolvedVar>;

impl<Head, Leaf> Default for GenericCoreActions<Head, Leaf> {
    fn default() -> Self {
        Self(vec![])
    }
}

impl<Head, Leaf> GenericCoreActions<Head, Leaf>
where
    Leaf: Clone,
{
    pub(crate) fn subst(&mut self, subst: &HashMap<Leaf, GenericAtomTerm<Leaf>>) {
        let actions = subst.iter().map(|(symbol, atom_term)| {
            GenericCoreAction::LetAtomTerm(symbol.clone(), atom_term.clone())
        });
        let existing_actions = std::mem::take(&mut self.0);
        self.0 = actions.chain(existing_actions).collect();
    }

    fn new(actions: Vec<GenericCoreAction<Head, Leaf>>) -> GenericCoreActions<Head, Leaf> {
        Self(actions)
    }
}

#[allow(clippy::type_complexity)]
impl<Head, Leaf> GenericActions<Head, Leaf, ()>
where
    Head: Clone + Display,
    Leaf: Clone + PartialEq + Eq + Display + Hash,
{
    pub(crate) fn to_core_actions<FG: FreshGen<Head, Leaf>>(
        &self,
        typeinfo: &TypeInfo,
        binding: &mut IndexSet<Leaf>,
        fresh_gen: &mut FG,
    ) -> Result<
        (
            GenericCoreActions<Head, Leaf>,
            MappedActions<Head, Leaf, ()>,
        ),
        TypeError,
    >
    where
        Leaf: SymbolLike,
    {
        let mut norm_actions = vec![];
        let mut mapped_actions: MappedActions<Head, Leaf, ()> = GenericActions(vec![]);

        // During the lowering, there are two important guaratees:
        //   Every used variable should be bound.
        //   Every introduced variable should be unbound before.
        for action in self.0.iter() {
            match action {
                GenericAction::Let(_ann, var, expr) => {
                    if binding.contains(var) {
                        return Err(TypeError::AlreadyDefined(var.to_symbol()));
                    }
                    let (actions, mapped_expr) =
                        expr.to_core_actions(typeinfo, binding, fresh_gen)?;
                    norm_actions.extend(actions.0);
                    norm_actions.push(GenericCoreAction::LetAtomTerm(
                        var.clone(),
                        mapped_expr.get_corresponding_var_or_lit(typeinfo),
                    ));
                    mapped_actions
                        .0
                        .push(GenericAction::Let((), var.clone(), mapped_expr));
                    binding.insert(var.clone());
                }
                GenericAction::Set(_ann, head, args, expr) => {
                    let mut mapped_args = vec![];
                    for arg in args {
                        let (actions, mapped_arg) =
                            arg.to_core_actions(typeinfo, binding, fresh_gen)?;
                        norm_actions.extend(actions.0);
                        mapped_args.push(mapped_arg);
                    }
                    let (actions, mapped_expr) =
                        expr.to_core_actions(typeinfo, binding, fresh_gen)?;
                    norm_actions.extend(actions.0);
                    norm_actions.push(GenericCoreAction::Set(
                        head.clone(),
                        mapped_args
                            .iter()
                            .map(|e| e.get_corresponding_var_or_lit(typeinfo))
                            .collect(),
                        mapped_expr.get_corresponding_var_or_lit(typeinfo),
                    ));
                    let v = fresh_gen.fresh(head);
                    mapped_actions.0.push(GenericAction::Set(
                        (),
                        CorrespondingVar::new(head.clone(), v),
                        mapped_args,
                        mapped_expr,
                    ));
                }
                GenericAction::Change(_ann, change, head, args) => {
                    let mut mapped_args = vec![];
                    for arg in args {
                        let (actions, mapped_arg) =
                            arg.to_core_actions(typeinfo, binding, fresh_gen)?;
                        norm_actions.extend(actions.0);
                        mapped_args.push(mapped_arg);
                    }
                    norm_actions.push(GenericCoreAction::Change(
                        *change,
                        head.clone(),
                        mapped_args
                            .iter()
                            .map(|e| e.get_corresponding_var_or_lit(typeinfo))
                            .collect(),
                    ));
                    let v = fresh_gen.fresh(head);
<<<<<<< HEAD
                    mapped_actions.0.push(GenericAction::Delete(
                        (),
                        CorrespondingVar::new(head.clone(), v),
=======
                    mapped_actions.push(GenericAction::Change(
                        (),
                        *change,
                        (head.clone(), v),
>>>>>>> 77ffa1f7
                        mapped_args,
                    ));
                }
                GenericAction::Union(_ann, e1, e2) => {
                    let (actions1, mapped_e1) = e1.to_core_actions(typeinfo, binding, fresh_gen)?;
                    norm_actions.extend(actions1.0);
                    let (actions2, mapped_e2) = e2.to_core_actions(typeinfo, binding, fresh_gen)?;
                    norm_actions.extend(actions2.0);
                    norm_actions.push(GenericCoreAction::Union(
                        mapped_e1.get_corresponding_var_or_lit(typeinfo),
                        mapped_e2.get_corresponding_var_or_lit(typeinfo),
                    ));
                    mapped_actions
                        .0
                        .push(GenericAction::Union((), mapped_e1, mapped_e2));
                }
                GenericAction::Extract(_ann, e, n) => {
                    let (actions, mapped_e) = e.to_core_actions(typeinfo, binding, fresh_gen)?;
                    norm_actions.extend(actions.0);
                    let (actions, mapped_n) = n.to_core_actions(typeinfo, binding, fresh_gen)?;
                    norm_actions.extend(actions.0);
                    norm_actions.push(GenericCoreAction::Extract(
                        mapped_e.get_corresponding_var_or_lit(typeinfo),
                        mapped_n.get_corresponding_var_or_lit(typeinfo),
                    ));
                    mapped_actions
                        .0
                        .push(GenericAction::Extract((), mapped_e, mapped_n));
                }
                GenericAction::Panic(_ann, string) => {
                    norm_actions.push(GenericCoreAction::Panic(string.clone()));
                    mapped_actions
                        .0
                        .push(GenericAction::Panic((), string.clone()));
                }
                GenericAction::Expr(_ann, expr) => {
                    let (actions, mapped_expr) =
                        expr.to_core_actions(typeinfo, binding, fresh_gen)?;
                    norm_actions.extend(actions.0);
                    mapped_actions.0.push(GenericAction::Expr((), mapped_expr));
                }
            }
        }
        Ok((GenericCoreActions::new(norm_actions), mapped_actions))
    }
}

impl<Head, Leaf, Ann> GenericExpr<Head, Leaf, Ann>
where
    Ann: Clone + Default,
    Head: Clone + Display,
    Leaf: Clone + PartialEq + Eq + Display + Hash,
{
    pub(crate) fn to_query(
        &self,
        typeinfo: &TypeInfo,
        fresh_gen: &mut impl FreshGen<Head, Leaf>,
    ) -> (
        Vec<GenericAtom<HeadOrEq<Head>, Leaf>>,
        MappedExpr<Head, Leaf, Ann>,
    )
    where
        Leaf: SymbolLike,
    {
        match self {
            GenericExpr::Lit(ann, lit) => (vec![], GenericExpr::Lit(ann.clone(), lit.clone())),
            GenericExpr::Var(ann, v) => (vec![], GenericExpr::Var(ann.clone(), v.clone())),
            GenericExpr::Call(ann, f, children) => {
                let fresh = fresh_gen.fresh(f);
                let mut new_children = vec![];
                let mut atoms = vec![];
                let mut child_exprs = vec![];
                for child in children {
                    let (child_atoms, child_expr) = child.to_query(typeinfo, fresh_gen);
                    let child_atomterm = child_expr.get_corresponding_var_or_lit(typeinfo);
                    new_children.push(child_atomterm);
                    atoms.extend(child_atoms);
                    child_exprs.push(child_expr);
                }
                let args = {
                    new_children.push(GenericAtomTerm::Var(fresh.clone()));
                    new_children
                };
                atoms.push(GenericAtom {
                    head: HeadOrEq::Symbol(f.clone()),
                    args,
                });
                (
                    atoms,
                    GenericExpr::Call(
                        ann.clone(),
                        CorrespondingVar::new(f.clone(), fresh),
                        child_exprs,
                    ),
                )
            }
        }
    }

    pub(crate) fn to_core_actions<FG: FreshGen<Head, Leaf>>(
        &self,
        typeinfo: &TypeInfo,
        binding: &mut IndexSet<Leaf>,
        fresh_gen: &mut FG,
    ) -> Result<(GenericCoreActions<Head, Leaf>, MappedExpr<Head, Leaf, ()>), TypeError>
    where
        Leaf: Hash + Eq + SymbolLike,
    {
        match self {
            GenericExpr::Lit(_ann, lit) => Ok((
                GenericCoreActions::default(),
                GenericExpr::Lit((), lit.clone()),
            )),
            GenericExpr::Var(_ann, v) => {
                let sym = v.to_symbol();
                if binding.contains(v) || typeinfo.is_global(sym) {
                    Ok((
                        GenericCoreActions::default(),
                        GenericExpr::Var((), v.clone()),
                    ))
                } else {
                    Err(TypeError::Unbound(sym))
                }
            }
            GenericExpr::Call(_ann, f, args) => {
                let mut norm_actions = vec![];
                let mut norm_args = vec![];
                let mut mapped_args = vec![];
                for arg in args {
                    let (actions, mapped_arg) =
                        arg.to_core_actions(typeinfo, binding, fresh_gen)?;
                    norm_actions.extend(actions.0);
                    norm_args.push(mapped_arg.get_corresponding_var_or_lit(typeinfo));
                    mapped_args.push(mapped_arg);
                }

                let var = fresh_gen.fresh(f);
                binding.insert(var.clone());

                norm_actions.push(GenericCoreAction::Let(var.clone(), f.clone(), norm_args));
                Ok((
                    GenericCoreActions::new(norm_actions),
                    GenericExpr::Call((), CorrespondingVar::new(f.clone(), var), mapped_args),
                ))
            }
        }
    }
}

/// A [`GenericCoreRule`] represents a generalization of lowered form of a rule.
/// Unlike other `Generic`-prefixed types, [`GenericCoreRule`] takes two `Head`
/// parameters instead of one. This is because the `Head` parameter of `body` and
/// `head` can be different. In particular, early in the compilation pipeline,
/// `body` can contain `Eq` atoms, which denotes equality constraints, so the `Head`
/// for `body` needs to be a `HeadOrEq<Head>`, while `head` does not have equality
/// constraints.
#[derive(Debug, Clone)]
pub struct GenericCoreRule<HeadQ, HeadA, Leaf> {
    pub body: Query<HeadQ, Leaf>,
    pub head: GenericCoreActions<HeadA, Leaf>,
}

pub(crate) type CoreRule = GenericCoreRule<SymbolOrEq, Symbol, Symbol>;
pub(crate) type ResolvedCoreRule = GenericCoreRule<ResolvedCall, ResolvedCall, ResolvedVar>;

impl<Head1, Head2, Leaf> GenericCoreRule<Head1, Head2, Leaf>
where
    Head1: Clone,
    Head2: Clone,
    Leaf: Clone + Eq + Hash,
{
    pub fn subst(&mut self, subst: &HashMap<Leaf, GenericAtomTerm<Leaf>>) {
        for atom in &mut self.body.atoms {
            atom.subst(subst);
        }
        self.head.subst(subst);
    }
}

impl<Head, Leaf> GenericCoreRule<HeadOrEq<Head>, Head, Leaf>
where
    Leaf: Eq + Clone + Hash + Debug,
    Head: Clone,
{
    /// Transformed a UnresolvedCoreRule into a CanonicalizedCoreRule.
    /// In particular, it removes equality checks between variables and
    /// other arguments, and turns equality checks between non-variable arguments
    /// into a primitive equality check `value-eq`.
    pub(crate) fn canonicalize(
        self,
        // Users need to pass in a substitute for equality constraints.
        value_eq: impl Fn(&GenericAtomTerm<Leaf>, &GenericAtomTerm<Leaf>) -> Head,
    ) -> GenericCoreRule<Head, Head, Leaf> {
        let mut result_rule = self;
        loop {
            let mut to_subst = None;
            for atom in result_rule.body.atoms.iter() {
                if atom.head.is_eq() && atom.args[0] != atom.args[1] {
                    match &atom.args[..] {
                        [GenericAtomTerm::Var(x), y] | [y, GenericAtomTerm::Var(x)] => {
                            to_subst = Some((x, y));
                            break;
                        }
                        _ => (),
                    }
                }
            }
            if let Some((x, y)) = to_subst {
                let subst = HashMap::from_iter([(x.clone(), y.clone())]);
                result_rule.subst(&subst);
            } else {
                break;
            }
        }

        let atoms = result_rule
            .body
            .atoms
            .into_iter()
            .filter_map(|atom| match atom.head {
                HeadOrEq::Eq => {
                    assert_eq!(atom.args.len(), 2);
                    match (&atom.args[0], &atom.args[1]) {
                        (GenericAtomTerm::Var(v1), GenericAtomTerm::Var(v2)) => {
                            assert_eq!(v1, v2);
                            None
                        }
                        (GenericAtomTerm::Var(_), _) | (_, GenericAtomTerm::Var(_)) => {
                            panic!("equalities between variable and non-variable arguments should have been canonicalized")
                        }
                        (at1, at2) => {
                            if at1 == at2 {
                                None
                            } else {
                                Some(GenericAtom {
                                    head: value_eq(&atom.args[0], &atom.args[1]),
                                    args: vec![
                                        atom.args[0].clone(),
                                        atom.args[1].clone(),
                                        GenericAtomTerm::Literal(Literal::Unit),
                                    ],
                                })
                            }
                        },
                    }
                }
                HeadOrEq::Symbol(symbol) => Some(GenericAtom {
                    head: symbol,
                    args: atom.args,
                }),
            })
            .collect();
        GenericCoreRule {
            body: Query { atoms },
            head: result_rule.head,
        }
    }
}

impl<Head, Leaf> GenericRule<Head, Leaf, ()>
where
    Head: Clone + Display,
    Leaf: Clone + PartialEq + Eq + Display + Hash + Debug,
{
    pub(crate) fn to_core_rule(
        &self,
        typeinfo: &TypeInfo,
        mut fresh_gen: impl FreshGen<Head, Leaf>,
    ) -> Result<GenericCoreRule<HeadOrEq<Head>, Head, Leaf>, TypeError>
    where
        Leaf: SymbolLike,
    {
        let GenericRule { head, body } = self;

        let (body, _correspondence) = Facts(body.clone()).to_query(typeinfo, &mut fresh_gen);
        let mut binding = body.get_vars();
        let (head, _correspondence) =
            head.to_core_actions(typeinfo, &mut binding, &mut fresh_gen)?;
        Ok(GenericCoreRule { body, head })
    }

    fn to_canonicalized_core_rule_impl(
        &self,
        typeinfo: &TypeInfo,
        fresh_gen: impl FreshGen<Head, Leaf>,
        value_eq: impl Fn(&GenericAtomTerm<Leaf>, &GenericAtomTerm<Leaf>) -> Head,
    ) -> Result<GenericCoreRule<Head, Head, Leaf>, TypeError>
    where
        Leaf: SymbolLike,
    {
        let rule = self.to_core_rule(typeinfo, fresh_gen)?;
        Ok(rule.canonicalize(value_eq))
    }
}

impl ResolvedRule {
    pub(crate) fn to_canonicalized_core_rule(
        &self,
        typeinfo: &TypeInfo,
    ) -> Result<ResolvedCoreRule, TypeError> {
        let value_eq = &typeinfo.primitives.get(&Symbol::from("value-eq")).unwrap()[0];
        let unit = typeinfo.get_sort_nofail::<UnitSort>();
        self.to_canonicalized_core_rule_impl(typeinfo, ResolvedGen::new(), |at1, at2| {
            ResolvedCall::Primitive(SpecializedPrimitive {
                primitive: value_eq.clone(),
                input: vec![at1.output(typeinfo), at2.output(typeinfo)],
                output: unit.clone(),
            })
        })
    }
}<|MERGE_RESOLUTION|>--- conflicted
+++ resolved
@@ -456,16 +456,10 @@
                             .collect(),
                     ));
                     let v = fresh_gen.fresh(head);
-<<<<<<< HEAD
-                    mapped_actions.0.push(GenericAction::Delete(
-                        (),
-                        CorrespondingVar::new(head.clone(), v),
-=======
-                    mapped_actions.push(GenericAction::Change(
+                    mapped_actions.0.push(GenericAction::Change(
                         (),
                         *change,
-                        (head.clone(), v),
->>>>>>> 77ffa1f7
+                        CorrespondingVar::new(head.clone(), v),
                         mapped_args,
                     ));
                 }
