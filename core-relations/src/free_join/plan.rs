use std::{collections::BTreeMap, iter, mem, sync::Arc};

use crate::numeric_id::{DenseIdMap, NumericId};
use fixedbitset::FixedBitSet;
use serde::{Deserialize, Serialize};
use smallvec::{SmallVec, smallvec};

use crate::{
    common::{HashMap, HashSet, IndexSet},
    offsets::Subset,
    pool::Pooled,
    query::{Atom, Query},
    table_spec::Constraint,
};

use super::{ActionId, AtomId, ColumnId, SubAtom, VarInfo, Variable};

#[derive(Clone, Debug, PartialEq, Eq)]
pub(crate) struct ScanSpec {
    pub to_index: SubAtom,
    // Only yield rows where the given constraints match.
    pub constraints: Vec<Constraint>,
}

#[derive(Clone, Debug, PartialEq, Eq)]
pub(crate) struct SingleScanSpec {
    pub atom: AtomId,
    pub column: ColumnId,
    pub cs: Vec<Constraint>,
}

/// Join headers evaluate constraints on a single atom; they prune the search space before the rest
/// of the join plan is executed.
<<<<<<< HEAD
#[derive(Debug, Serialize, Deserialize)]
=======
>>>>>>> 2c98b8b3
pub(crate) struct JoinHeader {
    pub atom: AtomId,
    /// We currently aren't using these at all. The plan is to use this to
    /// dedup plan stages later (it also helps for debugging).
    #[allow(unused)]
    #[serde(skip)]
    pub constraints: Pooled<Vec<Constraint>>,
    /// A pre-computed table subset that we can use to filter the table,
    /// given these constaints.
    ///
    /// Why use the constraints at all? Because we want to use them to
    /// discover common plan nodes from different queries (subsets can be
    /// large).
    #[serde(skip)]
    pub subset: Subset,
}

impl std::fmt::Debug for JoinHeader {
    fn fmt(&self, f: &mut std::fmt::Formatter<'_>) -> std::fmt::Result {
        f.debug_struct("JoinHeader")
            .field("atom", &self.atom)
            .field("constraints", &self.constraints)
            .field(
                "subset",
                &format_args!("Subset(size={})", self.subset.size()),
            )
            .finish()
    }
}

impl Clone for JoinHeader {
    fn clone(&self) -> Self {
        JoinHeader {
            atom: self.atom,
            constraints: Pooled::cloned(&self.constraints),
            subset: self.subset.clone(),
        }
    }
}

#[derive(Debug, Clone)]
pub(crate) enum JoinStage {
    Intersect {
        var: Variable,
        scans: SmallVec<[SingleScanSpec; 3]>,
    },
    FusedIntersect {
        cover: ScanSpec,
        bind: SmallVec<[(ColumnId, Variable); 2]>,
        to_intersect: Vec<(ScanSpec, SmallVec<[ColumnId; 2]>)>,
    },
}

impl JoinStage {
    /// Attempt to fuse two stages into one.
    ///
    /// This operation is very conservative right now, it only fuses multiple
    /// scans that do no filtering whatsoever.
    fn fuse(&mut self, other: &JoinStage) -> bool {
        use JoinStage::*;
        match (self, other) {
            (
                FusedIntersect {
                    cover,
                    bind,
                    to_intersect,
                },
                Intersect { var, scans },
            ) if to_intersect.is_empty()
                && scans.len() == 1
                && cover.to_index.atom == scans[0].atom
                && scans[0].cs.is_empty() =>
            {
                let col = scans[0].column;
                bind.push((col, *var));
                cover.to_index.vars.push(col);
                true
            }
            (
                x,
                Intersect {
                    var: var2,
                    scans: scans2,
                },
            ) => {
                // This is all somewhat mangled because of the borrowing rules
                // when we pass &mut self into a tuple.
                let (var1, mut scans1) = if let Intersect {
                    var: var1,
                    scans: scans1,
                } = x
                {
                    if !(scans1.len() == 1
                        && scans2.len() == 1
                        && scans1[0].atom == scans2[0].atom
                        && scans2[0].cs.is_empty())
                    {
                        return false;
                    }
                    (*var1, mem::take(scans1))
                } else {
                    return false;
                };
                let atom = scans1[0].atom;
                let col1 = scans1[0].column;
                let col2 = scans2[0].column;
                *x = FusedIntersect {
                    cover: ScanSpec {
                        to_index: SubAtom {
                            atom,
                            vars: smallvec![col1, col2],
                        },
                        constraints: mem::take(&mut scans1[0].cs),
                    },
                    bind: smallvec![(col1, var1), (col2, *var2)],
                    to_intersect: Default::default(),
                };
                true
            }
            _ => false,
        }
    }
}

#[derive(Debug, Clone, Serialize, Deserialize)]
pub(crate) struct Plan {
    #[serde(skip)]
    pub atoms: Arc<DenseIdMap<AtomId, Atom>>,
    pub stages: JoinStages,
}

#[derive(Debug, Clone, Serialize, Deserialize)]
pub(crate) struct JoinStages {
    pub header: Vec<JoinHeader>,
    #[serde(skip)]
    pub instrs: Arc<Vec<JoinStage>>,
    pub actions: ActionId,
}

type VarSet = FixedBitSet;
type AtomSet = FixedBitSet;

/// The algorithm used to produce a join plan.
#[derive(Default, Copy, Clone, Serialize, Deserialize)]
pub enum PlanStrategy {
    /// Free Join: Iteratively pick the smallest atom as the cover for the next
    /// stage, until all subatoms have been visited.
    PureSize,

    /// Free Join: Pick an approximate minimal set of covers, then order those
    /// covers in increasing order of size.
    ///
    /// This is similar to PureSize but we first limit the potential atoms that
    /// can act as covers so as to minimize the total number of stages in the
    /// plan. This is only an approximate minimum: the problem of finding the
    /// exact minimum ("set cover") is NP-hard.
    MinCover,

    /// Generate a plan for the classic Generic Join algorithm, constraining a
    /// single variable per stage.
    #[default]
    Gj,
}

pub(crate) fn plan_query(query: Query) -> Plan {
    Planner::new(&query.var_info, &query.atoms).plan(query.plan_strategy, query.action)
}

struct Planner<'a> {
    // immutable
    vars: &'a DenseIdMap<Variable, VarInfo>,
    atoms: &'a DenseIdMap<AtomId, Atom>,

    // mutable
    used: VarSet,
    constrained: AtomSet,

    scratch_subatom: HashMap<AtomId, SmallVec<[ColumnId; 2]>>,
}

/// StageInfo is an intermediate stage used to describe the ordering of
/// operations. One of these contains enough information to "expand" it to a
/// JoinStage, but it still contains variable information.
///
/// This separation makes it easier for us to iterate with different planning
/// algorithms while sharing the same "backend" that generates a concrete plan.
struct StageInfo {
    cover: SubAtom,
    vars: SmallVec<[Variable; 1]>,
    filters: Vec<(
        SubAtom,                 /* the subatom to index */
        SmallVec<[ColumnId; 2]>, /* how to build a key for that index from the cover atom */
    )>,
}

impl<'a> Planner<'a> {
    pub(crate) fn new(
        vars: &'a DenseIdMap<Variable, VarInfo>,
        atoms: &'a DenseIdMap<AtomId, Atom>,
    ) -> Self {
        Planner {
            vars,
            atoms,
            used: VarSet::with_capacity(vars.n_ids()),
            constrained: AtomSet::with_capacity(atoms.n_ids()),
            scratch_subatom: Default::default(),
        }
    }

    fn plan_free_join(
        &mut self,
        strat: PlanStrategy,
        remaining_constraints: &DenseIdMap<AtomId, (usize, &Pooled<Vec<Constraint>>)>,
        stages: &mut Vec<JoinStage>,
    ) {
        let mut size_info = Vec::<(AtomId, usize)>::new();
        match strat {
            PlanStrategy::PureSize => {
                for (atom, (size, _)) in remaining_constraints.iter() {
                    size_info.push((atom, *size));
                }
            }
            PlanStrategy::MinCover => {
                let mut eligible_covers = HashSet::default();
                let mut queue = BucketQueue::new(self.vars, self.atoms);
                while let Some(atom) = queue.pop_min() {
                    eligible_covers.insert(atom);
                }
                for (atom, (size, _)) in remaining_constraints
                    .iter()
                    .filter(|(atom, _)| eligible_covers.contains(atom))
                {
                    size_info.push((atom, *size));
                }
            }
            PlanStrategy::Gj => unreachable!(),
        };
        size_info.sort_by_key(|(_, size)| *size);
        let mut atoms = size_info.iter().map(|(atom, _)| *atom);
        while let Some(info) = self.get_next_freejoin_stage(&mut atoms) {
            stages.push(self.compile_stage(info))
        }
    }

    fn plan_gj(
        &mut self,
        remaining_constraints: &DenseIdMap<AtomId, (usize, &Pooled<Vec<Constraint>>)>,
        stages: &mut Vec<JoinStage>,
    ) {
        // First, map all variables to the size of the smallest atom in which they appear:
        let mut min_sizes = Vec::with_capacity(self.vars.n_ids());
        let mut atoms_hit = AtomSet::with_capacity(self.atoms.n_ids());
        for (var, var_info) in self.vars.iter() {
            let n_occs = var_info.occurrences.len();
            if n_occs == 1 && !var_info.used_in_rhs {
                // Do not plan this one. Unless (see below).
                continue;
            }
            if let Some(min_size) = var_info
                .occurrences
                .iter()
                .map(|subatom| {
                    atoms_hit.set(subatom.atom.index(), true);
                    remaining_constraints[subatom.atom].0
                })
                .min()
            {
                min_sizes.push((var, min_size, n_occs));
            }
            // If the variable has no ocurrences, it may be bound on the RHS of a
            // rule (or it may just be unused). Either way, we will ignore it when
            // planning the query.
        }
        for (var, var_info) in self.vars.iter() {
            if var_info.occurrences.len() == 1 && !var_info.used_in_rhs {
                // We skipped this variable the first time around because it
                // looks "unused". If it belongs to an atom that otherwise has
                // gone unmentioned, though, we need to plan it anyway.
                let atom = var_info.occurrences[0].atom;
                if !atoms_hit.contains(atom.index()) {
                    min_sizes.push((var, remaining_constraints[atom].0, 1));
                }
            }
        }
        // Sort ascending by size, then descending by number of occurrences.
        min_sizes.sort_by_key(|(_, size, occs)| (*size, -(*occs as i64)));
        for (var, _, _) in min_sizes {
            let occ = self.vars[var].occurrences[0].clone();
            let mut info = StageInfo {
                cover: occ,
                vars: smallvec![var],
                filters: Default::default(),
            };
            for occ in &self.vars[var].occurrences[1..] {
                info.filters
                    .push((occ.clone(), smallvec![ColumnId::new(0)]));
            }
            let next_stage = self.compile_stage(info);
            if let Some(prev) = stages.last_mut() {
                if prev.fuse(&next_stage) {
                    continue;
                }
            }
            stages.push(next_stage);
        }
    }

    pub(crate) fn plan(&mut self, strat: PlanStrategy, actions: ActionId) -> Plan {
        let mut instrs = Vec::new();
        let mut header = Vec::new();
        self.used.clear();
        self.constrained.clear();
        let mut remaining_constraints: DenseIdMap<AtomId, (usize, &Pooled<Vec<Constraint>>)> =
            Default::default();
        // First, plan all the constants:
        for (atom, atom_info) in self.atoms.iter() {
            remaining_constraints.insert(
                atom,
                (
                    atom_info.constraints.approx_size(),
                    &atom_info.constraints.slow,
                ),
            );
            if atom_info.constraints.fast.is_empty() {
                continue;
            }
            header.push(JoinHeader {
                atom,
                constraints: Pooled::cloned(&atom_info.constraints.fast),
                subset: atom_info.constraints.subset.clone(),
            });
        }
        match strat {
            PlanStrategy::PureSize | PlanStrategy::MinCover => {
                self.plan_free_join(strat, &remaining_constraints, &mut instrs);
            }
            PlanStrategy::Gj => {
                self.plan_gj(&remaining_constraints, &mut instrs);
            }
        }
        Plan {
            atoms: self.atoms.clone().into(),
            stages: JoinStages {
                header,
                instrs: Arc::new(instrs),
                actions,
            },
        }
    }

    fn get_next_freejoin_stage(
        &mut self,
        ordering: &mut impl Iterator<Item = AtomId>,
    ) -> Option<StageInfo> {
        loop {
            let mut covered = false;
            let mut filters = Vec::new();
            let atom = ordering.next()?;
            let atom_info = &self.atoms[atom];
            let mut cover = SubAtom::new(atom);
            let mut vars = SmallVec::<[Variable; 1]>::new();
            for (ix, var) in atom_info.column_to_var.iter() {
                if self.used.contains(var.index()) {
                    continue;
                }
                // This atom is not completely covered by previous stages.
                covered = true;
                self.used.insert(var.index());
                vars.push(*var);
                cover.vars.push(ix);
                for subatom in self.vars[*var].occurrences.iter() {
                    if subatom.atom == atom {
                        continue;
                    }
                    self.scratch_subatom
                        .entry(subatom.atom)
                        .or_default()
                        .extend(subatom.vars.iter().copied());
                }
            }
            if !covered {
                // Search the next atom.
                continue;
            }
            for (atom, cols) in self.scratch_subatom.drain() {
                let mut form_key = SmallVec::<[ColumnId; 2]>::new();
                for var_ix in &cols {
                    let var = self.atoms[atom].column_to_var[*var_ix];
                    // form_key is an index _into the subatom forming the cover_.
                    let cover_col = vars
                        .iter()
                        .enumerate()
                        .find(|(_, v)| **v == var)
                        .map(|(ix, _)| ix)
                        .unwrap();
                    form_key.push(ColumnId::from_usize(cover_col));
                }
                filters.push((SubAtom { atom, vars: cols }, form_key));
            }
            return Some(StageInfo {
                cover,
                vars,
                filters,
            });
        }
    }

    fn compile_stage(
        &mut self,
        StageInfo {
            cover,
            vars,
            filters,
        }: StageInfo,
    ) -> JoinStage {
        if vars.len() == 1 {
            debug_assert!(
                filters
                    .iter()
                    .all(|(_, x)| x.len() == 1 && x[0] == ColumnId::new(0)),
                "filters={filters:?}"
            );
            let scans = SmallVec::<[SingleScanSpec; 3]>::from_iter(
                iter::once(&cover)
                    .chain(filters.iter().map(|(x, _)| x))
                    .map(|subatom| {
                        let atom = subatom.atom;
                        SingleScanSpec {
                            atom,
                            column: subatom.vars[0],
                            cs: if !self.constrained.put(atom.index()) {
                                self.atoms[atom].constraints.slow.clone()
                            } else {
                                Default::default()
                            },
                        }
                    }),
            );
            return JoinStage::Intersect {
                var: vars[0],
                scans,
            };
        }
        let atom = cover.atom;
        let cover = ScanSpec {
            to_index: cover,
            constraints: if !self.constrained.put(atom.index()) {
                self.atoms[atom].constraints.slow.clone()
            } else {
                Default::default()
            },
        };
        let mut bind = SmallVec::new();
        let var_set = &self.atoms[atom].var_to_column;
        for var in vars {
            bind.push((var_set[&var], var));
        }

        let mut to_intersect = Vec::with_capacity(filters.len());
        for (subatom, key_spec) in filters {
            let atom = subatom.atom;
            let scan = ScanSpec {
                to_index: subatom,
                constraints: if !self.constrained.put(atom.index()) {
                    self.atoms[atom].constraints.slow.clone()
                } else {
                    Default::default()
                },
            };
            to_intersect.push((scan, key_spec));
        }

        JoinStage::FusedIntersect {
            cover,
            bind,
            to_intersect,
        }
    }
}

/// Datastructure used to greedily solve the set cover problem for a given free
/// join plan.
struct BucketQueue<'a> {
    var_info: &'a DenseIdMap<Variable, VarInfo>,
    cover: VarSet,
    atom_info: DenseIdMap<AtomId, VarSet>,
    sizes: BTreeMap<usize, IndexSet<AtomId>>,
}

impl<'a> BucketQueue<'a> {
    fn new(var_info: &'a DenseIdMap<Variable, VarInfo>, atoms: &DenseIdMap<AtomId, Atom>) -> Self {
        let cover = VarSet::with_capacity(var_info.n_ids());
        let mut atom_info = DenseIdMap::with_capacity(atoms.n_ids());
        let mut sizes = BTreeMap::<usize, IndexSet<AtomId>>::new();
        for (id, atom) in atoms.iter() {
            let mut bitset = VarSet::with_capacity(var_info.n_ids());
            for (_, var) in atom.column_to_var.iter() {
                bitset.insert(var.index());
            }
            sizes.entry(bitset.count_ones(..)).or_default().insert(id);
            atom_info.insert(id, bitset);
        }
        BucketQueue {
            var_info,
            cover,
            atom_info,
            sizes,
        }
    }

    /// Return the atom with the largest number of uncovered variables. A
    /// variable is "covered" if a previous call to `pop_min` returned an atom
    /// referencing that variable.
    fn pop_min(&mut self) -> Option<AtomId> {
        // Pick an arbitrary atom from the smallest bucket.
        let (_, atoms) = self.sizes.iter_mut().next_back()?;
        let res = atoms.pop().unwrap();
        let vars = self.atom_info[res].clone();
        // For each variable that we added to the cover, remove it from the
        // entries in atom_info referencing it and update `sizes` to reflect the
        // new ordering.
        for new_var in vars.difference(&self.cover).map(Variable::from_usize) {
            for subatom in &self.var_info[new_var].occurrences {
                let cur_set = &mut self.atom_info[subatom.atom];
                let old_size = cur_set.count_ones(..);
                cur_set.difference_with(&vars);
                let new_size = cur_set.count_ones(..);
                if old_size == new_size {
                    continue;
                }
                if let Some(old_size_set) = self.sizes.get_mut(&old_size) {
                    old_size_set.swap_remove(&subatom.atom);
                    if old_size_set.is_empty() {
                        self.sizes.remove(&old_size);
                    }
                }
                if new_size > 0 {
                    self.sizes.entry(new_size).or_default().insert(subatom.atom);
                }
            }
        }
        self.cover.union_with(&vars);
        Some(res)
    }
}<|MERGE_RESOLUTION|>--- conflicted
+++ resolved
@@ -31,10 +31,7 @@
 
 /// Join headers evaluate constraints on a single atom; they prune the search space before the rest
 /// of the join plan is executed.
-<<<<<<< HEAD
-#[derive(Debug, Serialize, Deserialize)]
-=======
->>>>>>> 2c98b8b3
+#[derive(Debug)]
 pub(crate) struct JoinHeader {
     pub atom: AtomId,
     /// We currently aren't using these at all. The plan is to use this to
